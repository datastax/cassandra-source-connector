--- conflicted
+++ resolved
@@ -6,7 +6,6 @@
     id "com.dorongold.task-tree" version "2.1.0"
     id "jacoco"
     id "com.gorylenko.gradle-git-properties" version "2.3.1"
-<<<<<<< HEAD
     id "com.google.osdetector" version "1.7.0"
     id "kr.motd.sphinx" version "2.10.1"
     id "com.bmuschko.docker-remote-api" version "7.1.0"
@@ -14,14 +13,6 @@
     id "com.github.hierynomus.license-report" version"0.16.1"
     id "com.github.johnrengelman.shadow" version "7.0.0" apply false
     id "io.github.lhotari.gradle-nar-plugin" version "0.5.1" apply false
-
-=======
-    id "com.google.osdetector" version "1.6.2"
-    id "kr.motd.sphinx" version "2.6.1"
-    id "com.bmuschko.docker-remote-api" version "6.7.0"
-    id "com.github.hierynomus.license" version"0.15.0"
-    id "com.github.hierynomus.license-report" version"0.15.0"
->>>>>>> 02d4af27
 }
 
 allprojects {
@@ -127,17 +118,11 @@
         repositories {
             maven {
                 url = version.endsWith('SNAPSHOT') ? snapshotsRepoUrl : releasesRepoUrl
-<<<<<<< HEAD
                 if (hasProperty('datastaxRepositoryUsername') && hasProperty('datastaxRepositoryPassword')) {
                     credentials() {
                         username "$datastaxRepositoryUsername"
                         password "$datastaxRepositoryPassword"
                     }
-=======
-                credentials(PasswordCredentials) {
-                    username project.hasProperty("repoUsername") ? getProperty("repoUsername") : ""
-                    password project.hasProperty("repoPassword") ? getProperty("repoPassword") : ""
->>>>>>> 02d4af27
                 }
             }
         }
