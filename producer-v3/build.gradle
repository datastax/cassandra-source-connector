--- conflicted
+++ resolved
@@ -14,12 +14,6 @@
         attributes 'Premain-Class': "$mainClassName"
     }
     zip64=true
-<<<<<<< HEAD
-=======
-    from {
-        configurations.implementation.collect { it.isDirectory() ? it : zipTree(it) }
-    }
->>>>>>> 02d4af27
 }
 
 tasks.jar.dependsOn project(':commons').jar
